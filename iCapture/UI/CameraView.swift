--- conflicted
+++ resolved
@@ -29,14 +29,12 @@
                         }
                     }
 
-<<<<<<< HEAD
+
                 FrameBoxOverlay(
                     roiDetector: cameraManager.roiDetector,
                     isEditing: $isAdjustingROI
                 )
-=======
-                FrameBoxOverlay(roiDetector: cameraManager.roiDetector)
->>>>>>> 2443a364
+            
                     .ignoresSafeArea()
 
                 hudLayer
