//
//  BackgroundRemover.swift
//  iCapture
//
//  Created by Justin Collins on 9/28/25.
//

import AVFoundation
import Vision
import UIKit
import CoreImage
import CoreImage.CIFilterBuiltins
import Combine
import ImageIO

@MainActor
class BackgroundRemover: ObservableObject {
    @Published var isProcessing = false
    @Published var processingProgress: Double = 0.0
    @Published var processedImage: UIImage?

    private let processingQueue = DispatchQueue(label: "background.removal.queue", qos: .userInitiated)
    private let ciContext = CIContext()
    private let depthForegroundThreshold: Float = 15.0

    // MARK: - Public Interface

    func removeBackground(from image: UIImage, completion: @escaping (UIImage?) -> Void) {
        guard !isProcessing else {
            print("BackgroundRemover: Already processing, skipping request")
            completion(nil)
            return
        }

        isProcessing = true
        processingProgress = 0.0

        processingQueue.async { [weak self] in
            self?.performBackgroundRemoval(image: image, depthMap: nil) { result in
                Task { @MainActor in
                    self?.isProcessing = false
                    self?.processingProgress = 1.0
                    self?.processedImage = result
                    completion(result)
                }
            }
        }
    }

    func removeBackground(from image: UIImage, depthMap: CVPixelBuffer?, completion: @escaping (UIImage?) -> Void) {
        guard !isProcessing else {
            print("BackgroundRemover: Already processing, skipping request")
            completion(nil)
            return
        }

        isProcessing = true
        processingProgress = 0.0

        processingQueue.async { [weak self] in
            self?.performBackgroundRemoval(image: image, depthMap: depthMap) { result in
                Task { @MainActor in
                    self?.isProcessing = false
                    self?.processingProgress = 1.0
                    self?.processedImage = result
                    completion(result)
                }
            }
        }
    }

    func removeBackgroundFromPhotoData(_ imageData: Data, completion: @escaping (Data?) -> Void) {
        guard let image = UIImage(data: imageData) else {
            print("BackgroundRemover: Failed to create UIImage from data")
            completion(nil)
            return
        }

        removeBackground(from: image) { processedImage in
            guard let processedImage = processedImage else {
                completion(nil)
                return
            }

            // Convert back to Data (try HEIF first, fallback to JPEG)
            if let processedData = processedImage.heifData() {
                completion(processedData)
            } else {
                print("BackgroundRemover: Failed to convert processed image to HEIF or JPEG data")
                completion(nil)
            }
        }
    }

    func removeBackgroundFromPhotoData(
        _ imageData: Data,
        depthMap: CVPixelBuffer,
        completion: @escaping (Data?) -> Void
    ) {
        guard let image = UIImage(data: imageData) else {
            print("BackgroundRemover: Failed to create UIImage from data")
            completion(nil)
            return
        }

        removeBackground(from: image, depthMap: depthMap) { processedImage in
            guard let processedImage = processedImage else {
                completion(nil)
                return
            }

            if let processedData = processedImage.heifData() {
                completion(processedData)
            } else {
                print("BackgroundRemover: Failed to convert processed image to HEIF or JPEG data")
                completion(nil)
            }
        }
    }

    // MARK: - Private Methods

    private func performBackgroundRemoval(image: UIImage, depthMap: CVPixelBuffer?, completion: @escaping (UIImage?) -> Void) {
        guard let cgImage = image.cgImage else {
            print("BackgroundRemover: Failed to get CGImage")
            completion(nil)
            return
        }
        // Use Vision framework's foreground instance mask generation
        performForegroundSegmentation(cgImage: cgImage, depthMap: depthMap, originalImage: image, completion: completion)
    }

    private func performForegroundSegmentation(
        cgImage: CGImage,
        depthMap: CVPixelBuffer?,
        originalImage: UIImage,
        completion: @escaping (UIImage?) -> Void
    ) {
        if #available(iOS 17.0, *) {
            let orientation = CGImagePropertyOrientation(originalImage.imageOrientation)
            let handler = VNImageRequestHandler(
                cgImage: cgImage,
                orientation: orientation,
                options: [:]
            )

            let request = VNGenerateForegroundInstanceMaskRequest { [weak self] request, error in
                guard let self = self else { return }
                if let error = error {
                    print("BackgroundRemover: Foreground segmentation failed: \(error)")
                    self.performSimpleBackgroundRemoval(image: originalImage, completion: completion)
                    return
                }

                guard let results = request.results, let result = results.first else {
                    print("BackgroundRemover: No segmentation results")
                    self.performSimpleBackgroundRemoval(image: originalImage, completion: completion)
                    return
                }

                let processedImage = self.applyForegroundMask(
                    result,
<<<<<<< HEAD
                    handler: handler,
                    to: originalImage,
                    cgImage: cgImage,
                    depthMap: depthMap,
                    orientation: orientation
=======
                    to: originalImage,
                    cgImage: cgImage,
                    depthMap: depthMap
>>>>>>> f86a7cb5
                )
                completion(processedImage)
            }

<<<<<<< HEAD
=======
            request.qualityLevel = .accurate
            request.revision = VNGenerateForegroundInstanceMaskRequest.currentRevision

            let orientation = CGImagePropertyOrientation(originalImage.imageOrientation)
            let handler = VNImageRequestHandler(cgImage: cgImage, orientation: orientation, options: [:])

>>>>>>> f86a7cb5
            do {
                try handler.perform([request])
            } catch {
                print("BackgroundRemover: Failed to perform foreground segmentation: \(error)")
                performSimpleBackgroundRemoval(image: originalImage, completion: completion)
            }
        } else {
            // Older OS: fallback to simple removal
            performSimpleBackgroundRemoval(image: originalImage, completion: completion)
        }
    }

    private func applyForegroundMask(
        _ segmentationResult: Any,
<<<<<<< HEAD
        handler: VNImageRequestHandler,
        to image: UIImage,
        cgImage: CGImage,
        depthMap: CVPixelBuffer?,
        orientation: CGImagePropertyOrientation
=======
        to image: UIImage,
        cgImage: CGImage,
        depthMap: CVPixelBuffer?
>>>>>>> f86a7cb5
    ) -> UIImage? {
        print("BackgroundRemover: Applying foreground + (optional) depth mask")

        guard let observation = segmentationResult as? VNInstanceMaskObservation else {
            return performSimpleBackgroundRemovalSync(image: image)
        }

        if #available(iOS 17.0, *) {
            do {
<<<<<<< HEAD
                guard let maskPixelBuffer = dominantMaskPixelBuffer(
                    from: observation,
                    using: handler
                ) else {
                    return performSimpleBackgroundRemovalSync(image: image)
                }

                let inputCIImage = CIImage(cgImage: cgImage)
                let inputExtent = inputCIImage.extent

                var visionMask = CIImage(cvPixelBuffer: maskPixelBuffer)
                visionMask = refinedMask(visionMask, targetExtent: inputExtent)

                // If a depth map is provided (15 Pro/Max with LiDAR), convert it to a mask and intersect with the Vision mask
                if let depthMap = depthMap {
                    let depthMask = makeDepthMask(
                        from: depthMap,
                        targetExtent: inputExtent,
                        orientation: orientation
                    )
                    // Intersect masks via multiply compositing (logical AND for [0,1] masks)
                    let multiply = CIFilter.multiplyCompositing()
                    multiply.inputImage = depthMask
                    multiply.backgroundImage = visionMask
                    if let combined = multiply.outputImage {
                        visionMask = refinedMask(combined, targetExtent: inputExtent)
                    }
=======
if #available(iOS 17.0, *) {
    do {
        // Build VN handler with correct orientation and get the scaled instance mask
        let orientation = CGImagePropertyOrientation(image.imageOrientation)
        let handler = VNImageRequestHandler(cgImage: cgImage, orientation: orientation, options: [:])
        let maskPixelBuffer = try observation.generateScaledMaskForImage(
            forInstances: observation.allInstances,
            from: handler
        )

        // Vision mask from segmentation
        var visionMask = CIImage(cvPixelBuffer: maskPixelBuffer)

        // If we have a depth map (e.g., 15 Pro/Max with LiDAR), intersect it with the vision mask
        if let depthMap = depthMap {
            let depthMask = makeDepthMask(from: depthMap, targetExtent: visionMask.extent)
            let multiply = CIFilter.multiplyCompositing()
            multiply.inputImage = depthMask
            multiply.backgroundImage = visionMask
            if let combined = multiply.outputImage { visionMask = combined }
        }

        // Blend original over transparent background using the (combined) mask
        let inputCI = CIImage(cgImage: cgImage)
        let blend = CIFilter.blendWithMask()
        blend.inputImage = inputCI
        blend.maskImage = visionMask
        blend.backgroundImage = CIImage(color: .clear).cropped(to: inputCI.extent)

        guard let outputCI = blend.outputImage,
              let outputCG = CIContext().createCGImage(outputCI, from: outputCI.extent) else {
            return performSimpleBackgroundRemovalSync(image: image)
        }

        return UIImage(cgImage: outputCG)
    } catch {
        return performSimpleBackgroundRemovalSync(image: image)
    }
}
>>>>>>> f86a7cb5
                }

                // Blend original image over transparent background using the (combined) mask
                let blend = CIFilter.blendWithMask()
                blend.inputImage = inputCIImage
                blend.maskImage = visionMask
                let transparentBackground = CIImage(color: .clear).cropped(to: inputCIImage.extent)
                blend.backgroundImage = transparentBackground

                guard let outputCI = blend.outputImage,
                      let outputCG = ciContext.createCGImage(outputCI, from: outputCI.extent) else {
                    return performSimpleBackgroundRemovalSync(image: image)
                }
                return UIImage(cgImage: outputCG, scale: image.scale, orientation: image.imageOrientation)
            } catch {
                print("BackgroundRemover: Failed to apply mask: \(error)")
                return performSimpleBackgroundRemovalSync(image: image)
            }
        } else {
            return performSimpleBackgroundRemovalSync(image: image)
        }
    }

<<<<<<< HEAD
    @available(iOS 17.0, *)
    private func refinedMask(_ mask: CIImage, targetExtent: CGRect) -> CIImage {
        var refined = mask.clampedToExtent()

        let contrast = CIFilter.colorControls()
        contrast.inputImage = refined
        contrast.saturation = Float(0)
        contrast.brightness = Float(-0.02)
        contrast.contrast = Float(1.1)
        if let adjusted = contrast.outputImage {
            refined = adjusted
        }

        let dilate = CIFilter.morphologyMaximum()
        dilate.inputImage = refined
        dilate.radius = Float(2.0)
        if let dilated = dilate.outputImage {
            refined = dilated
        }

        let erode = CIFilter.morphologyMinimum()
        erode.inputImage = refined
        erode.radius = Float(1.5)
        if let eroded = erode.outputImage {
            refined = eroded
        }

        let blur = CIFilter.gaussianBlur()
        blur.inputImage = refined
        blur.radius = Float(0.8)
        if let blurred = blur.outputImage {
            refined = blurred
        }

        return refined.cropped(to: targetExtent)
    }

    @available(iOS 17.0, *)
    private func dominantMaskPixelBuffer(
        from observation: VNInstanceMaskObservation,
        using handler: VNImageRequestHandler
    ) -> CVPixelBuffer? {
        let instances = observation.allInstances

        if instances.isEmpty {
            return try? observation.generateScaledMaskForImage(
                forInstances: instances,
                from: handler
            )
        }

        var bestScore: Float = -Float.greatestFiniteMagnitude
        var bestBuffer: CVPixelBuffer?

        for instance in instances {
            let selection = IndexSet(integer: instance)
            guard let mask = try? observation.generateScaledMaskForImage(
                forInstances: selection,
                from: handler
            ) else {
                continue
            }

            let score = maskScore(mask)
            if score > bestScore {
                bestScore = score
                bestBuffer = mask
            }
        }

        if let bestBuffer {
            return bestBuffer
        }

        return try? observation.generateScaledMaskForImage(
            forInstances: instances,
            from: handler
        )
    }

    @available(iOS 17.0, *)
    private func maskScore(_ pixelBuffer: CVPixelBuffer) -> Float {
        CVPixelBufferLockBaseAddress(pixelBuffer, .readOnly)
        defer { CVPixelBufferUnlockBaseAddress(pixelBuffer, .readOnly) }

        guard let baseAddress = CVPixelBufferGetBaseAddress(pixelBuffer) else {
            return -Float.greatestFiniteMagnitude
        }

        let width = CVPixelBufferGetWidth(pixelBuffer)
        let height = CVPixelBufferGetHeight(pixelBuffer)
        let bytesPerRow = CVPixelBufferGetBytesPerRow(pixelBuffer)

        let pointer = baseAddress.assumingMemoryBound(to: UInt8.self)

        var total: Float = 0
        var center: Float = 0

        let centerXStart = Int(Float(width) * 0.25)
        let centerXEnd = Int(Float(width) * 0.75)
        let centerYStart = Int(Float(height) * 0.25)
        let centerYEnd = Int(Float(height) * 0.75)

        for row in 0..<height {
            let rowPointer = pointer.advanced(by: row * bytesPerRow)
            for column in 0..<width {
                let value = Float(rowPointer[column])
                total += value

                if row >= centerYStart && row < centerYEnd && column >= centerXStart && column < centerXEnd {
                    center += value
                }
            }
        }

        let pixelCount = Float(width * height)
        let coverage = total / (pixelCount * 255.0)

        let centerWidth = max(1, centerXEnd - centerXStart)
        let centerHeight = max(1, centerYEnd - centerYStart)
        let centerCoverage = center / (Float(centerWidth * centerHeight) * 255.0)

        return (coverage * 0.65) + (centerCoverage * 0.35)
    }

    @available(iOS 17.0, *)
    private func makeDepthMask(
        from depthPixelBuffer: CVPixelBuffer,
        targetExtent: CGRect,
        orientation: CGImagePropertyOrientation
    ) -> CIImage {
        // Convert depth to CIImage (typically 32-bit float, 1 channel)
        var depth = CIImage(cvPixelBuffer: depthPixelBuffer)
        depth = depth.oriented(forExifOrientation: Int32(orientation.rawValue))
=======
@available(iOS 17.0, *)
private func makeDepthMask(
    from depthPixelBuffer: CVPixelBuffer,
    guidedBy subjectMask: CVPixelBuffer?,
    targetExtent: CGRect
) -> CIImage? {
    guard let depthStatistics = DepthStatistics(depthPixelBuffer: depthPixelBuffer, subjectMask: subjectMask) else {
        return nil
    }
>>>>>>> f86a7cb5

    let foregroundUpperBound = depthStatistics.foregroundUpperBound

    CVPixelBufferLockBaseAddress(depthPixelBuffer, .readOnly)
    defer { CVPixelBufferUnlockBaseAddress(depthPixelBuffer, .readOnly) }

    guard let depthBase = CVPixelBufferGetBaseAddress(depthPixelBuffer) else { return nil }

    let depthWidth = CVPixelBufferGetWidth(depthPixelBuffer)
    let depthHeight = CVPixelBufferGetHeight(depthPixelBuffer)
    let depthRowStride = CVPixelBufferGetBytesPerRow(depthPixelBuffer) / MemoryLayout<Float32>.stride
    let depthValues = depthBase.assumingMemoryBound(to: Float32.self)

    let attrs: [String: Any] = [kCVPixelBufferIOSurfacePropertiesKey as String: [:]]
    var maskBuffer: CVPixelBuffer?
    guard CVPixelBufferCreate(
        kCFAllocatorDefault,
        depthWidth,
        depthHeight,
        kCVPixelFormatType_OneComponent8,
        attrs as CFDictionary,
        &maskBuffer
    ) == kCVReturnSuccess, let mask = maskBuffer else { return nil }

    CVPixelBufferLockBaseAddress(mask, [])
    guard let maskBase = CVPixelBufferGetBaseAddress(mask) else {
        CVPixelBufferUnlockBaseAddress(mask, [])
        return nil
    }
    let maskRowStride = CVPixelBufferGetBytesPerRow(mask)
    let maskValues = maskBase.assumingMemoryBound(to: UInt8.self)

    for y in 0..<depthHeight {
        let depthRow = depthValues.advanced(by: y * depthRowStride)
        let maskRow = maskValues.advanced(by: y * maskRowStride)
        for x in 0..<depthWidth {
            let d = depthRow[x]
            maskRow[x] = (d > 0 && d <= foregroundUpperBound) ? 255 : 0
        }
    }
    CVPixelBufferUnlockBaseAddress(mask, [])

    var depthMask = CIImage(cvPixelBuffer: mask)
    let scaleX = targetExtent.width / depthMask.extent.width
    let scaleY = targetExtent.height / depthMask.extent.height
    depthMask = depthMask.transformed(by: CGAffineTransform(scaleX: scaleX, y: scaleY))

    let blurRadius = max(1.0, min(targetExtent.width, targetExtent.height) * 0.0025)
    depthMask = depthMask
        .applyingFilter("CIGaussianBlur", parameters: [kCIInputRadiusKey: blurRadius])
        .cropped(to: targetExtent)

<<<<<<< HEAD
        return refinedMask(blurred, targetExtent: targetExtent)
=======
    return depthMask.applyingFilter("CIMaskToAlpha")
}

@available(iOS 17.0, *)
private func refineMask(
    from visionMask: CVPixelBuffer,
    depthMap: CVPixelBuffer?,
    targetExtent: CGRect
) -> CIImage? {
    var maskImage = CIImage(cvPixelBuffer: visionMask)

    if maskImage.extent.size != targetExtent.size {
        let scaleX = targetExtent.width / maskImage.extent.width
        let scaleY = targetExtent.height / maskImage.extent.height
        maskImage = maskImage.transformed(by: CGAffineTransform(scaleX: scaleX, y: scaleY))
    }

    let cleanupRadius = max(1.5, min(targetExtent.width, targetExtent.height) * 0.003)
    maskImage = maskImage
        .applyingFilter("CIMorphologyMaximum", parameters: [kCIInputRadiusKey: cleanupRadius])
        .applyingFilter("CIMorphologyMinimum", parameters: [kCIInputRadiusKey: cleanupRadius])
        .applyingFilter("CIColorControls", parameters: [
            kCIInputSaturationKey: 0.0,
            kCIInputContrastKey: 1.35,
            kCIInputBrightnessKey: -0.02
        ])

    var finalMask = maskImage.applyingFilter("CIMaskToAlpha")

    if let depthMap = depthMap,
       let depthMask = makeDepthMask(from: depthMap, guidedBy: visionMask, targetExtent: targetExtent) {
        let multiply = CIFilter.multiplyCompositing()
        multiply.inputImage = depthMask
        multiply.backgroundImage = finalMask
        if let combined = multiply.outputImage {
            finalMask = combined
        }
    }

    return finalMask.cropped(to: targetExtent)
}
>>>>>>> f86a7cb5
    }

    private func performSimpleBackgroundRemoval(image: UIImage, completion: @escaping (UIImage?) -> Void) {
        let processedImage = performSimpleBackgroundRemovalSync(image: image)
        completion(processedImage)
    }

    private func performSimpleBackgroundRemovalSync(image: UIImage) -> UIImage? {
        guard let cgImage = image.cgImage else { return nil }

        let width = cgImage.width
        let height = cgImage.height
        let bytesPerPixel = 4
        let bytesPerRow = bytesPerPixel * width
        let bitsPerComponent = 8

        let colorSpace = CGColorSpaceCreateDeviceRGB()
        let bitmapInfo = CGImageAlphaInfo.premultipliedLast.rawValue

        guard let context = CGContext(
            data: nil,
            width: width,
            height: height,
            bitsPerComponent: bitsPerComponent,
            bytesPerRow: bytesPerRow,
            space: colorSpace,
            bitmapInfo: bitmapInfo
        ) else {
            return nil
        }

        // Draw the original image
        context.draw(cgImage, in: CGRect(x: 0, y: 0, width: width, height: height))

        // Get pixel data
        guard let data = context.data else { return nil }
        let pixels = data.assumingMemoryBound(to: UInt8.self)

        // Simple background removal: make white/light areas transparent
        for pixelNumber in 0..<(width * height) {
            let pixelIndex = pixelNumber * 4
            let red = pixels[pixelIndex]
            let green = pixels[pixelIndex + 1]
            let blue = pixels[pixelIndex + 2]

            // Calculate brightness
            let brightness = (Int(red) + Int(green) + Int(blue)) / 3

            // Simple heuristic: if pixel is very light (white/background), make it transparent
            if brightness > 220 { // Adjust threshold as needed
                pixels[pixelIndex + 3] = 0 // Make transparent
            }
        }

        guard let outputCGImage = context.makeImage() else { return nil }
        return UIImage(cgImage: outputCGImage)
    }
}

// MARK: - UIImage Extension for HEIF Support

extension UIImage {
    func heifData() -> Data? {
        guard let cgImage = self.cgImage else { return nil }

        // Try HEIF first, fallback to JPEG if it fails
        let data = NSMutableData()

        // Try HEIF format first
        if let destination = CGImageDestinationCreateWithData(data, "public.heif" as CFString, 1, nil) {
            let options: [CFString: Any] = [
                kCGImageDestinationLossyCompressionQuality: 0.9,
                kCGImagePropertyHasAlpha: true
            ]

            CGImageDestinationAddImage(destination, cgImage, options as CFDictionary)
            CGImageDestinationFinalize(destination)

            return data as Data
        } else {
            // Fallback to JPEG if HEIF is not supported
            print("BackgroundRemover: HEIF not supported, falling back to JPEG")
            return self.jpegData(compressionQuality: 0.9)
        }
    }
}

<<<<<<< HEAD
extension CGImagePropertyOrientation {
    init(_ orientation: UIImage.Orientation) {
        switch orientation {
        case .up:
            self = .up
        case .down:
            self = .down
        case .left:
            self = .left
        case .right:
            self = .right
        case .upMirrored:
            self = .upMirrored
        case .downMirrored:
            self = .downMirrored
        case .leftMirrored:
            self = .leftMirrored
        case .rightMirrored:
            self = .rightMirrored
=======
@available(iOS 17.0, *)
private struct DepthStatistics {
    let foregroundUpperBound: Float

    init?(depthPixelBuffer: CVPixelBuffer, subjectMask: CVPixelBuffer?) {
        CVPixelBufferLockBaseAddress(depthPixelBuffer, .readOnly)
        defer { CVPixelBufferUnlockBaseAddress(depthPixelBuffer, .readOnly) }

        guard let depthBase = CVPixelBufferGetBaseAddress(depthPixelBuffer) else { return nil }

        let depthWidth = CVPixelBufferGetWidth(depthPixelBuffer)
        let depthHeight = CVPixelBufferGetHeight(depthPixelBuffer)
        let depthRowStride = CVPixelBufferGetBytesPerRow(depthPixelBuffer) / MemoryLayout<Float32>.stride
        let depthValues = depthBase.assumingMemoryBound(to: Float32.self)

        var samples: [Float] = []
        samples.reserveCapacity(5000)

        func appendSample(_ value: Float32) {
            if value.isFinite && value > 0 {
                samples.append(value)
            }
        }

        if let subjectMask = subjectMask {
            CVPixelBufferLockBaseAddress(subjectMask, .readOnly)
            defer { CVPixelBufferUnlockBaseAddress(subjectMask, .readOnly) }

            guard let maskBase = CVPixelBufferGetBaseAddress(subjectMask) else { return nil }

            let maskWidth = CVPixelBufferGetWidth(subjectMask)
            let maskHeight = CVPixelBufferGetHeight(subjectMask)
            let maskRowStride = CVPixelBufferGetBytesPerRow(subjectMask)
            let maskValues = maskBase.assumingMemoryBound(to: UInt8.self)

            let stepX = max(1, maskWidth / 200)
            let stepY = max(1, maskHeight / 200)

            for maskY in stride(from: 0, to: maskHeight, by: stepY) {
                let maskRow = maskValues.advanced(by: maskY * maskRowStride)
                let depthY = min(depthHeight - 1, Int(round(Float(maskY) * Float(depthHeight) / Float(maskHeight))))
                let depthRow = depthValues.advanced(by: depthY * depthRowStride)

                for maskX in stride(from: 0, to: maskWidth, by: stepX) {
                    let maskValue = maskRow[maskX]
                    if maskValue < 170 { continue }

                    let depthX = min(depthWidth - 1, Int(round(Float(maskX) * Float(depthWidth) / Float(maskWidth))))
                    appendSample(depthRow[depthX])
                }
            }
        }

        if samples.isEmpty {
            let stepX = max(1, depthWidth / 200)
            let stepY = max(1, depthHeight / 200)

            for depthY in stride(from: 0, to: depthHeight, by: stepY) {
                let depthRow = depthValues.advanced(by: depthY * depthRowStride)
                for depthX in stride(from: 0, to: depthWidth, by: stepX) {
                    appendSample(depthRow[depthX])
                }
            }
        }

        guard !samples.isEmpty else { return nil }

        samples.sort()

        func percentile(_ value: Double) -> Float {
            let clamped = min(1.0, max(0.0, value))
            let index = Int(clamped * Double(samples.count - 1))
            return samples[index]
        }

        let median = percentile(0.5)
        let lower = percentile(0.1)
        let upper = percentile(0.9)
        let spread = max(0.05, upper - lower)

        let bufferedUpper = min(max(upper + spread * 0.35, median + spread * 0.25), median + spread * 1.25) + 0.05
        foregroundUpperBound = max(bufferedUpper, 0.25)
    }
}

fileprivate extension CGImagePropertyOrientation {
    init(_ orientation: UIImage.Orientation) {
        switch orientation {
        case .up: self = .up
        case .upMirrored: self = .upMirrored
        case .down: self = .down
        case .downMirrored: self = .downMirrored
        case .left: self = .left
        case .leftMirrored: self = .leftMirrored
        case .right: self = .right
        case .rightMirrored: self = .rightMirrored
>>>>>>> f86a7cb5
        @unknown default:
            self = .up
        }
    }
}<|MERGE_RESOLUTION|>--- conflicted
+++ resolved
@@ -21,7 +21,7 @@
 
     private let processingQueue = DispatchQueue(label: "background.removal.queue", qos: .userInitiated)
     private let ciContext = CIContext()
-    private let depthForegroundThreshold: Float = 15.0
+    private let depthForegroundThreshold: Float = 15.0 // retained for legacy paths
 
     // MARK: - Public Interface
 
@@ -82,7 +82,6 @@
                 return
             }
 
-            // Convert back to Data (try HEIF first, fallback to JPEG)
             if let processedData = processedImage.heifData() {
                 completion(processedData)
             } else {
@@ -126,7 +125,6 @@
             completion(nil)
             return
         }
-        // Use Vision framework's foreground instance mask generation
         performForegroundSegmentation(cgImage: cgImage, depthMap: depthMap, originalImage: image, completion: completion)
     }
 
@@ -138,11 +136,7 @@
     ) {
         if #available(iOS 17.0, *) {
             let orientation = CGImagePropertyOrientation(originalImage.imageOrientation)
-            let handler = VNImageRequestHandler(
-                cgImage: cgImage,
-                orientation: orientation,
-                options: [:]
-            )
+            let handler = VNImageRequestHandler(cgImage: cgImage, orientation: orientation, options: [:])
 
             let request = VNGenerateForegroundInstanceMaskRequest { [weak self] request, error in
                 guard let self = self else { return }
@@ -151,7 +145,6 @@
                     self.performSimpleBackgroundRemoval(image: originalImage, completion: completion)
                     return
                 }
-
                 guard let results = request.results, let result = results.first else {
                     print("BackgroundRemover: No segmentation results")
                     self.performSimpleBackgroundRemoval(image: originalImage, completion: completion)
@@ -160,30 +153,17 @@
 
                 let processedImage = self.applyForegroundMask(
                     result,
-<<<<<<< HEAD
                     handler: handler,
                     to: originalImage,
                     cgImage: cgImage,
-                    depthMap: depthMap,
-                    orientation: orientation
-=======
-                    to: originalImage,
-                    cgImage: cgImage,
                     depthMap: depthMap
->>>>>>> f86a7cb5
                 )
                 completion(processedImage)
             }
 
-<<<<<<< HEAD
-=======
             request.qualityLevel = .accurate
             request.revision = VNGenerateForegroundInstanceMaskRequest.currentRevision
 
-            let orientation = CGImagePropertyOrientation(originalImage.imageOrientation)
-            let handler = VNImageRequestHandler(cgImage: cgImage, orientation: orientation, options: [:])
-
->>>>>>> f86a7cb5
             do {
                 try handler.perform([request])
             } catch {
@@ -191,24 +171,16 @@
                 performSimpleBackgroundRemoval(image: originalImage, completion: completion)
             }
         } else {
-            // Older OS: fallback to simple removal
             performSimpleBackgroundRemoval(image: originalImage, completion: completion)
         }
     }
 
     private func applyForegroundMask(
         _ segmentationResult: Any,
-<<<<<<< HEAD
         handler: VNImageRequestHandler,
         to image: UIImage,
         cgImage: CGImage,
-        depthMap: CVPixelBuffer?,
-        orientation: CGImagePropertyOrientation
-=======
-        to image: UIImage,
-        cgImage: CGImage,
         depthMap: CVPixelBuffer?
->>>>>>> f86a7cb5
     ) -> UIImage? {
         print("BackgroundRemover: Applying foreground + (optional) depth mask")
 
@@ -218,78 +190,34 @@
 
         if #available(iOS 17.0, *) {
             do {
-<<<<<<< HEAD
-                guard let maskPixelBuffer = dominantMaskPixelBuffer(
-                    from: observation,
-                    using: handler
-                ) else {
+                // choose the best instance mask
+                guard let maskPixelBuffer = dominantMaskPixelBuffer(from: observation, using: handler) else {
                     return performSimpleBackgroundRemovalSync(image: image)
                 }
 
                 let inputCIImage = CIImage(cgImage: cgImage)
                 let inputExtent = inputCIImage.extent
 
+                // refine the vision mask
                 var visionMask = CIImage(cvPixelBuffer: maskPixelBuffer)
                 visionMask = refinedMask(visionMask, targetExtent: inputExtent)
 
-                // If a depth map is provided (15 Pro/Max with LiDAR), convert it to a mask and intersect with the Vision mask
-                if let depthMap = depthMap {
-                    let depthMask = makeDepthMask(
+                // intersect with depth if present
+                if let depthMap = depthMap,
+                   let depthMask = makeDepthMask(
                         from: depthMap,
-                        targetExtent: inputExtent,
-                        orientation: orientation
-                    )
-                    // Intersect masks via multiply compositing (logical AND for [0,1] masks)
+                        guidedBy: maskPixelBuffer,
+                        targetExtent: inputExtent
+                   ) {
                     let multiply = CIFilter.multiplyCompositing()
                     multiply.inputImage = depthMask
                     multiply.backgroundImage = visionMask
                     if let combined = multiply.outputImage {
                         visionMask = refinedMask(combined, targetExtent: inputExtent)
                     }
-=======
-if #available(iOS 17.0, *) {
-    do {
-        // Build VN handler with correct orientation and get the scaled instance mask
-        let orientation = CGImagePropertyOrientation(image.imageOrientation)
-        let handler = VNImageRequestHandler(cgImage: cgImage, orientation: orientation, options: [:])
-        let maskPixelBuffer = try observation.generateScaledMaskForImage(
-            forInstances: observation.allInstances,
-            from: handler
-        )
-
-        // Vision mask from segmentation
-        var visionMask = CIImage(cvPixelBuffer: maskPixelBuffer)
-
-        // If we have a depth map (e.g., 15 Pro/Max with LiDAR), intersect it with the vision mask
-        if let depthMap = depthMap {
-            let depthMask = makeDepthMask(from: depthMap, targetExtent: visionMask.extent)
-            let multiply = CIFilter.multiplyCompositing()
-            multiply.inputImage = depthMask
-            multiply.backgroundImage = visionMask
-            if let combined = multiply.outputImage { visionMask = combined }
-        }
-
-        // Blend original over transparent background using the (combined) mask
-        let inputCI = CIImage(cgImage: cgImage)
-        let blend = CIFilter.blendWithMask()
-        blend.inputImage = inputCI
-        blend.maskImage = visionMask
-        blend.backgroundImage = CIImage(color: .clear).cropped(to: inputCI.extent)
-
-        guard let outputCI = blend.outputImage,
-              let outputCG = CIContext().createCGImage(outputCI, from: outputCI.extent) else {
-            return performSimpleBackgroundRemovalSync(image: image)
-        }
-
-        return UIImage(cgImage: outputCG)
-    } catch {
-        return performSimpleBackgroundRemovalSync(image: image)
-    }
-}
->>>>>>> f86a7cb5
-                }
-
-                // Blend original image over transparent background using the (combined) mask
+                }
+
+                // blend over transparent background
                 let blend = CIFilter.blendWithMask()
                 blend.inputImage = inputCIImage
                 blend.maskImage = visionMask
@@ -310,40 +238,33 @@
         }
     }
 
-<<<<<<< HEAD
+    // MARK: - Mask refinement helpers (iOS 17+)
+
     @available(iOS 17.0, *)
     private func refinedMask(_ mask: CIImage, targetExtent: CGRect) -> CIImage {
         var refined = mask.clampedToExtent()
 
         let contrast = CIFilter.colorControls()
         contrast.inputImage = refined
-        contrast.saturation = Float(0)
-        contrast.brightness = Float(-0.02)
-        contrast.contrast = Float(1.1)
-        if let adjusted = contrast.outputImage {
-            refined = adjusted
-        }
+        contrast.saturation = 0
+        contrast.brightness = -0.02
+        contrast.contrast = 1.1
+        if let adjusted = contrast.outputImage { refined = adjusted }
 
         let dilate = CIFilter.morphologyMaximum()
         dilate.inputImage = refined
-        dilate.radius = Float(2.0)
-        if let dilated = dilate.outputImage {
-            refined = dilated
-        }
+        dilate.radius = 2.0
+        if let dilated = dilate.outputImage { refined = dilated }
 
         let erode = CIFilter.morphologyMinimum()
         erode.inputImage = refined
-        erode.radius = Float(1.5)
-        if let eroded = erode.outputImage {
-            refined = eroded
-        }
+        erode.radius = 1.5
+        if let eroded = erode.outputImage { refined = eroded }
 
         let blur = CIFilter.gaussianBlur()
         blur.inputImage = refined
-        blur.radius = Float(0.8)
-        if let blurred = blur.outputImage {
-            refined = blurred
-        }
+        blur.radius = 0.8
+        if let blurred = blur.outputImage { refined = blurred }
 
         return refined.cropped(to: targetExtent)
     }
@@ -354,12 +275,8 @@
         using handler: VNImageRequestHandler
     ) -> CVPixelBuffer? {
         let instances = observation.allInstances
-
         if instances.isEmpty {
-            return try? observation.generateScaledMaskForImage(
-                forInstances: instances,
-                from: handler
-            )
+            return try? observation.generateScaledMaskForImage(forInstances: instances, from: handler)
         }
 
         var bestScore: Float = -Float.greatestFiniteMagnitude
@@ -367,13 +284,9 @@
 
         for instance in instances {
             let selection = IndexSet(integer: instance)
-            guard let mask = try? observation.generateScaledMaskForImage(
-                forInstances: selection,
-                from: handler
-            ) else {
+            guard let mask = try? observation.generateScaledMaskForImage(forInstances: selection, from: handler) else {
                 continue
             }
-
             let score = maskScore(mask)
             if score > bestScore {
                 bestScore = score
@@ -381,14 +294,8 @@
             }
         }
 
-        if let bestBuffer {
-            return bestBuffer
-        }
-
-        return try? observation.generateScaledMaskForImage(
-            forInstances: instances,
-            from: handler
-        )
+        if let bestBuffer { return bestBuffer }
+        return try? observation.generateScaledMaskForImage(forInstances: instances, from: handler)
     }
 
     @available(iOS 17.0, *)
@@ -403,35 +310,31 @@
         let width = CVPixelBufferGetWidth(pixelBuffer)
         let height = CVPixelBufferGetHeight(pixelBuffer)
         let bytesPerRow = CVPixelBufferGetBytesPerRow(pixelBuffer)
-
         let pointer = baseAddress.assumingMemoryBound(to: UInt8.self)
 
         var total: Float = 0
         var center: Float = 0
 
-        let centerXStart = Int(Float(width) * 0.25)
-        let centerXEnd = Int(Float(width) * 0.75)
-        let centerYStart = Int(Float(height) * 0.25)
-        let centerYEnd = Int(Float(height) * 0.75)
+        let cx0 = Int(Float(width) * 0.25)
+        let cx1 = Int(Float(width) * 0.75)
+        let cy0 = Int(Float(height) * 0.25)
+        let cy1 = Int(Float(height) * 0.75)
 
         for row in 0..<height {
-            let rowPointer = pointer.advanced(by: row * bytesPerRow)
-            for column in 0..<width {
-                let value = Float(rowPointer[column])
-                total += value
-
-                if row >= centerYStart && row < centerYEnd && column >= centerXStart && column < centerXEnd {
-                    center += value
-                }
+            let rowPtr = pointer.advanced(by: row * bytesPerRow)
+            for col in 0..<width {
+                let v = Float(rowPtr[col])
+                total += v
+                if row >= cy0 && row < cy1 && col >= cx0 && col < cx1 { center += v }
             }
         }
 
         let pixelCount = Float(width * height)
         let coverage = total / (pixelCount * 255.0)
 
-        let centerWidth = max(1, centerXEnd - centerXStart)
-        let centerHeight = max(1, centerYEnd - centerYStart)
-        let centerCoverage = center / (Float(centerWidth * centerHeight) * 255.0)
+        let centerW = max(1, cx1 - cx0)
+        let centerH = max(1, cy1 - cy0)
+        let centerCoverage = center / (Float(centerW * centerH) * 255.0)
 
         return (coverage * 0.65) + (centerCoverage * 0.35)
     }
@@ -439,121 +342,68 @@
     @available(iOS 17.0, *)
     private func makeDepthMask(
         from depthPixelBuffer: CVPixelBuffer,
-        targetExtent: CGRect,
-        orientation: CGImagePropertyOrientation
-    ) -> CIImage {
-        // Convert depth to CIImage (typically 32-bit float, 1 channel)
-        var depth = CIImage(cvPixelBuffer: depthPixelBuffer)
-        depth = depth.oriented(forExifOrientation: Int32(orientation.rawValue))
-=======
-@available(iOS 17.0, *)
-private func makeDepthMask(
-    from depthPixelBuffer: CVPixelBuffer,
-    guidedBy subjectMask: CVPixelBuffer?,
-    targetExtent: CGRect
-) -> CIImage? {
-    guard let depthStatistics = DepthStatistics(depthPixelBuffer: depthPixelBuffer, subjectMask: subjectMask) else {
-        return nil
-    }
->>>>>>> f86a7cb5
-
-    let foregroundUpperBound = depthStatistics.foregroundUpperBound
-
-    CVPixelBufferLockBaseAddress(depthPixelBuffer, .readOnly)
-    defer { CVPixelBufferUnlockBaseAddress(depthPixelBuffer, .readOnly) }
-
-    guard let depthBase = CVPixelBufferGetBaseAddress(depthPixelBuffer) else { return nil }
-
-    let depthWidth = CVPixelBufferGetWidth(depthPixelBuffer)
-    let depthHeight = CVPixelBufferGetHeight(depthPixelBuffer)
-    let depthRowStride = CVPixelBufferGetBytesPerRow(depthPixelBuffer) / MemoryLayout<Float32>.stride
-    let depthValues = depthBase.assumingMemoryBound(to: Float32.self)
-
-    let attrs: [String: Any] = [kCVPixelBufferIOSurfacePropertiesKey as String: [:]]
-    var maskBuffer: CVPixelBuffer?
-    guard CVPixelBufferCreate(
-        kCFAllocatorDefault,
-        depthWidth,
-        depthHeight,
-        kCVPixelFormatType_OneComponent8,
-        attrs as CFDictionary,
-        &maskBuffer
-    ) == kCVReturnSuccess, let mask = maskBuffer else { return nil }
-
-    CVPixelBufferLockBaseAddress(mask, [])
-    guard let maskBase = CVPixelBufferGetBaseAddress(mask) else {
+        guidedBy subjectMask: CVPixelBuffer?,
+        targetExtent: CGRect
+    ) -> CIImage? {
+        guard let depthStatistics = DepthStatistics(depthPixelBuffer: depthPixelBuffer, subjectMask: subjectMask) else {
+            return nil
+        }
+
+        let foregroundUpperBound = depthStatistics.foregroundUpperBound
+
+        CVPixelBufferLockBaseAddress(depthPixelBuffer, .readOnly)
+        defer { CVPixelBufferUnlockBaseAddress(depthPixelBuffer, .readOnly) }
+
+        guard let depthBase = CVPixelBufferGetBaseAddress(depthPixelBuffer) else { return nil }
+
+        let depthWidth = CVPixelBufferGetWidth(depthPixelBuffer)
+        let depthHeight = CVPixelBufferGetHeight(depthPixelBuffer)
+        let depthRowStride = CVPixelBufferGetBytesPerRow(depthPixelBuffer) / MemoryLayout<Float32>.stride
+        let depthValues = depthBase.assumingMemoryBound(to: Float32.self)
+
+        let attrs: [String: Any] = [kCVPixelBufferIOSurfacePropertiesKey as String: [:]]
+        var maskBuffer: CVPixelBuffer?
+        guard CVPixelBufferCreate(
+            kCFAllocatorDefault,
+            depthWidth,
+            depthHeight,
+            kCVPixelFormatType_OneComponent8,
+            attrs as CFDictionary,
+            &maskBuffer
+        ) == kCVReturnSuccess, let mask = maskBuffer else { return nil }
+
+        CVPixelBufferLockBaseAddress(mask, [])
+        guard let maskBase = CVPixelBufferGetBaseAddress(mask) else {
+            CVPixelBufferUnlockBaseAddress(mask, [])
+            return nil
+        }
+        let maskRowStride = CVPixelBufferGetBytesPerRow(mask)
+        let maskValues = maskBase.assumingMemoryBound(to: UInt8.self)
+
+        for y in 0..<depthHeight {
+            let depthRow = depthValues.advanced(by: y * depthRowStride)
+            let maskRow = maskValues.advanced(by: y * maskRowStride)
+            for x in 0..<depthWidth {
+                let d = depthRow[x]
+                maskRow[x] = (d > 0 && d <= foregroundUpperBound) ? 255 : 0
+            }
+        }
         CVPixelBufferUnlockBaseAddress(mask, [])
-        return nil
-    }
-    let maskRowStride = CVPixelBufferGetBytesPerRow(mask)
-    let maskValues = maskBase.assumingMemoryBound(to: UInt8.self)
-
-    for y in 0..<depthHeight {
-        let depthRow = depthValues.advanced(by: y * depthRowStride)
-        let maskRow = maskValues.advanced(by: y * maskRowStride)
-        for x in 0..<depthWidth {
-            let d = depthRow[x]
-            maskRow[x] = (d > 0 && d <= foregroundUpperBound) ? 255 : 0
-        }
-    }
-    CVPixelBufferUnlockBaseAddress(mask, [])
-
-    var depthMask = CIImage(cvPixelBuffer: mask)
-    let scaleX = targetExtent.width / depthMask.extent.width
-    let scaleY = targetExtent.height / depthMask.extent.height
-    depthMask = depthMask.transformed(by: CGAffineTransform(scaleX: scaleX, y: scaleY))
-
-    let blurRadius = max(1.0, min(targetExtent.width, targetExtent.height) * 0.0025)
-    depthMask = depthMask
-        .applyingFilter("CIGaussianBlur", parameters: [kCIInputRadiusKey: blurRadius])
-        .cropped(to: targetExtent)
-
-<<<<<<< HEAD
-        return refinedMask(blurred, targetExtent: targetExtent)
-=======
-    return depthMask.applyingFilter("CIMaskToAlpha")
-}
-
-@available(iOS 17.0, *)
-private func refineMask(
-    from visionMask: CVPixelBuffer,
-    depthMap: CVPixelBuffer?,
-    targetExtent: CGRect
-) -> CIImage? {
-    var maskImage = CIImage(cvPixelBuffer: visionMask)
-
-    if maskImage.extent.size != targetExtent.size {
-        let scaleX = targetExtent.width / maskImage.extent.width
-        let scaleY = targetExtent.height / maskImage.extent.height
-        maskImage = maskImage.transformed(by: CGAffineTransform(scaleX: scaleX, y: scaleY))
-    }
-
-    let cleanupRadius = max(1.5, min(targetExtent.width, targetExtent.height) * 0.003)
-    maskImage = maskImage
-        .applyingFilter("CIMorphologyMaximum", parameters: [kCIInputRadiusKey: cleanupRadius])
-        .applyingFilter("CIMorphologyMinimum", parameters: [kCIInputRadiusKey: cleanupRadius])
-        .applyingFilter("CIColorControls", parameters: [
-            kCIInputSaturationKey: 0.0,
-            kCIInputContrastKey: 1.35,
-            kCIInputBrightnessKey: -0.02
-        ])
-
-    var finalMask = maskImage.applyingFilter("CIMaskToAlpha")
-
-    if let depthMap = depthMap,
-       let depthMask = makeDepthMask(from: depthMap, guidedBy: visionMask, targetExtent: targetExtent) {
-        let multiply = CIFilter.multiplyCompositing()
-        multiply.inputImage = depthMask
-        multiply.backgroundImage = finalMask
-        if let combined = multiply.outputImage {
-            finalMask = combined
-        }
-    }
-
-    return finalMask.cropped(to: targetExtent)
-}
->>>>>>> f86a7cb5
-    }
+
+        var depthMask = CIImage(cvPixelBuffer: mask)
+        let scaleX = targetExtent.width / depthMask.extent.width
+        let scaleY = targetExtent.height / depthMask.extent.height
+        depthMask = depthMask.transformed(by: CGAffineTransform(scaleX: scaleX, y: scaleY))
+
+        let blurRadius = max(1.0, min(targetExtent.width, targetExtent.height) * 0.0025)
+        depthMask = depthMask
+            .applyingFilter("CIGaussianBlur", parameters: [kCIInputRadiusKey: blurRadius])
+            .cropped(to: targetExtent)
+
+        return depthMask.applyingFilter("CIMaskToAlpha")
+    }
+
+    // MARK: - Simple fallback
 
     private func performSimpleBackgroundRemoval(image: UIImage, completion: @escaping (UIImage?) -> Void) {
         let processedImage = performSimpleBackgroundRemovalSync(image: image)
@@ -580,31 +430,20 @@
             bytesPerRow: bytesPerRow,
             space: colorSpace,
             bitmapInfo: bitmapInfo
-        ) else {
-            return nil
-        }
-
-        // Draw the original image
+        ) else { return nil }
+
         context.draw(cgImage, in: CGRect(x: 0, y: 0, width: width, height: height))
 
-        // Get pixel data
         guard let data = context.data else { return nil }
         let pixels = data.assumingMemoryBound(to: UInt8.self)
 
-        // Simple background removal: make white/light areas transparent
-        for pixelNumber in 0..<(width * height) {
-            let pixelIndex = pixelNumber * 4
-            let red = pixels[pixelIndex]
-            let green = pixels[pixelIndex + 1]
-            let blue = pixels[pixelIndex + 2]
-
-            // Calculate brightness
-            let brightness = (Int(red) + Int(green) + Int(blue)) / 3
-
-            // Simple heuristic: if pixel is very light (white/background), make it transparent
-            if brightness > 220 { // Adjust threshold as needed
-                pixels[pixelIndex + 3] = 0 // Make transparent
-            }
+        for i in 0..<(width * height) {
+            let idx = i * 4
+            let r = pixels[idx]
+            let g = pixels[idx + 1]
+            let b = pixels[idx + 2]
+            let brightness = (Int(r) + Int(g) + Int(b)) / 3
+            if brightness > 220 { pixels[idx + 3] = 0 }
         }
 
         guard let outputCGImage = context.makeImage() else { return nil }
@@ -618,131 +457,19 @@
     func heifData() -> Data? {
         guard let cgImage = self.cgImage else { return nil }
 
-        // Try HEIF first, fallback to JPEG if it fails
         let data = NSMutableData()
-
-        // Try HEIF format first
         if let destination = CGImageDestinationCreateWithData(data, "public.heif" as CFString, 1, nil) {
             let options: [CFString: Any] = [
                 kCGImageDestinationLossyCompressionQuality: 0.9,
                 kCGImagePropertyHasAlpha: true
             ]
-
             CGImageDestinationAddImage(destination, cgImage, options as CFDictionary)
             CGImageDestinationFinalize(destination)
-
             return data as Data
         } else {
-            // Fallback to JPEG if HEIF is not supported
             print("BackgroundRemover: HEIF not supported, falling back to JPEG")
             return self.jpegData(compressionQuality: 0.9)
         }
-    }
-}
-
-<<<<<<< HEAD
-extension CGImagePropertyOrientation {
-    init(_ orientation: UIImage.Orientation) {
-        switch orientation {
-        case .up:
-            self = .up
-        case .down:
-            self = .down
-        case .left:
-            self = .left
-        case .right:
-            self = .right
-        case .upMirrored:
-            self = .upMirrored
-        case .downMirrored:
-            self = .downMirrored
-        case .leftMirrored:
-            self = .leftMirrored
-        case .rightMirrored:
-            self = .rightMirrored
-=======
-@available(iOS 17.0, *)
-private struct DepthStatistics {
-    let foregroundUpperBound: Float
-
-    init?(depthPixelBuffer: CVPixelBuffer, subjectMask: CVPixelBuffer?) {
-        CVPixelBufferLockBaseAddress(depthPixelBuffer, .readOnly)
-        defer { CVPixelBufferUnlockBaseAddress(depthPixelBuffer, .readOnly) }
-
-        guard let depthBase = CVPixelBufferGetBaseAddress(depthPixelBuffer) else { return nil }
-
-        let depthWidth = CVPixelBufferGetWidth(depthPixelBuffer)
-        let depthHeight = CVPixelBufferGetHeight(depthPixelBuffer)
-        let depthRowStride = CVPixelBufferGetBytesPerRow(depthPixelBuffer) / MemoryLayout<Float32>.stride
-        let depthValues = depthBase.assumingMemoryBound(to: Float32.self)
-
-        var samples: [Float] = []
-        samples.reserveCapacity(5000)
-
-        func appendSample(_ value: Float32) {
-            if value.isFinite && value > 0 {
-                samples.append(value)
-            }
-        }
-
-        if let subjectMask = subjectMask {
-            CVPixelBufferLockBaseAddress(subjectMask, .readOnly)
-            defer { CVPixelBufferUnlockBaseAddress(subjectMask, .readOnly) }
-
-            guard let maskBase = CVPixelBufferGetBaseAddress(subjectMask) else { return nil }
-
-            let maskWidth = CVPixelBufferGetWidth(subjectMask)
-            let maskHeight = CVPixelBufferGetHeight(subjectMask)
-            let maskRowStride = CVPixelBufferGetBytesPerRow(subjectMask)
-            let maskValues = maskBase.assumingMemoryBound(to: UInt8.self)
-
-            let stepX = max(1, maskWidth / 200)
-            let stepY = max(1, maskHeight / 200)
-
-            for maskY in stride(from: 0, to: maskHeight, by: stepY) {
-                let maskRow = maskValues.advanced(by: maskY * maskRowStride)
-                let depthY = min(depthHeight - 1, Int(round(Float(maskY) * Float(depthHeight) / Float(maskHeight))))
-                let depthRow = depthValues.advanced(by: depthY * depthRowStride)
-
-                for maskX in stride(from: 0, to: maskWidth, by: stepX) {
-                    let maskValue = maskRow[maskX]
-                    if maskValue < 170 { continue }
-
-                    let depthX = min(depthWidth - 1, Int(round(Float(maskX) * Float(depthWidth) / Float(maskWidth))))
-                    appendSample(depthRow[depthX])
-                }
-            }
-        }
-
-        if samples.isEmpty {
-            let stepX = max(1, depthWidth / 200)
-            let stepY = max(1, depthHeight / 200)
-
-            for depthY in stride(from: 0, to: depthHeight, by: stepY) {
-                let depthRow = depthValues.advanced(by: depthY * depthRowStride)
-                for depthX in stride(from: 0, to: depthWidth, by: stepX) {
-                    appendSample(depthRow[depthX])
-                }
-            }
-        }
-
-        guard !samples.isEmpty else { return nil }
-
-        samples.sort()
-
-        func percentile(_ value: Double) -> Float {
-            let clamped = min(1.0, max(0.0, value))
-            let index = Int(clamped * Double(samples.count - 1))
-            return samples[index]
-        }
-
-        let median = percentile(0.5)
-        let lower = percentile(0.1)
-        let upper = percentile(0.9)
-        let spread = max(0.05, upper - lower)
-
-        let bufferedUpper = min(max(upper + spread * 0.35, median + spread * 0.25), median + spread * 1.25) + 0.05
-        foregroundUpperBound = max(bufferedUpper, 0.25)
     }
 }
 
@@ -757,9 +484,89 @@
         case .leftMirrored: self = .leftMirrored
         case .right: self = .right
         case .rightMirrored: self = .rightMirrored
->>>>>>> f86a7cb5
-        @unknown default:
-            self = .up
-        }
+        @unknown default: self = .up
+        }
+    }
+}
+
+@available(iOS 17.0, *)
+private struct DepthStatistics {
+    let foregroundUpperBound: Float
+
+    init?(depthPixelBuffer: CVPixelBuffer, subjectMask: CVPixelBuffer?) {
+        CVPixelBufferLockBaseAddress(depthPixelBuffer, .readOnly)
+        defer { CVPixelBufferUnlockBaseAddress(depthPixelBuffer, .readOnly) }
+
+        guard let depthBase = CVPixelBufferGetBaseAddress(depthPixelBuffer) else { return nil }
+
+        let depthWidth = CVPixelBufferGetWidth(depthPixelBuffer)
+        let depthHeight = CVPixelBufferGetHeight(depthPixelBuffer)
+        let depthRowStride = CVPixelBufferGetBytesPerRow(depthPixelBuffer) / MemoryLayout<Float32>.stride
+        let depthValues = depthBase.assumingMemoryBound(to: Float32.self)
+
+        var samples: [Float] = []
+        samples.reserveCapacity(5000)
+
+        func appendSample(_ value: Float32) {
+            if value.isFinite && value > 0 { samples.append(value) }
+        }
+
+        if let subjectMask = subjectMask {
+            CVPixelBufferLockBaseAddress(subjectMask, .readOnly)
+            defer { CVPixelBufferUnlockBaseAddress(subjectMask, .readOnly) }
+
+            guard let maskBase = CVPixelBufferGetBaseAddress(subjectMask) else { return nil }
+
+            let maskWidth = CVPixelBufferGetWidth(subjectMask)
+            let maskHeight = CVPixelBufferGetHeight(subjectMask)
+            let maskRowStride = CVPixelBufferGetBytesPerRow(subjectMask)
+            let maskValues = maskBase.assumingMemoryBound(to: UInt8.self)
+
+            let stepX = max(1, maskWidth / 200)
+            let stepY = max(1, maskHeight / 200)
+
+            for maskY in stride(from: 0, to: maskHeight, by: stepY) {
+                let maskRow = maskValues.advanced(by: maskY * maskRowStride)
+                let depthY = min(depthHeight - 1, Int(round(Float(maskY) * Float(depthHeight) / Float(maskHeight))))
+                let depthRow = depthValues.advanced(by: depthY * depthRowStride)
+
+                for maskX in stride(from: 0, to: maskWidth, by: stepX) {
+                    let maskValue = maskRow[maskX]
+                    if maskValue < 170 { continue }
+                    let depthX = min(depthWidth - 1, Int(round(Float(maskX) * Float(depthWidth) / Float(maskWidth))))
+                    appendSample(depthRow[depthX])
+                }
+            }
+        }
+
+        if samples.isEmpty {
+            let stepX = max(1, depthWidth / 200)
+            let stepY = max(1, depthHeight / 200)
+            for y in stride(from: 0, to: depthHeight, by: stepY) {
+                let depthRow = depthValues.advanced(by: y * depthRowStride)
+                for x in stride(from: 0, to: depthWidth, by: stepX) { appendSample(depthRow[x]) }
+            }
+        }
+
+        guard !samples.isEmpty else { return nil }
+        samples.sort()
+
+        func percentile(_ p: Double) -> Float {
+            let clamped = min(1.0, max(0.0, p))
+            let idx = Int(clamped * Double(samples.count - 1))
+            return samples[idx]
+        }
+
+        let median = percentile(0.5)
+        let lower = percentile(0.1)
+        let upper = percentile(0.9)
+        let spread = max(0.05, upper - lower)
+
+        let bufferedUpper = min(
+            max(upper + spread * 0.35, median + spread * 0.25),
+            median + spread * 1.25
+        ) + 0.05
+
+        foregroundUpperBound = max(bufferedUpper, 0.25)
     }
 }