--- conflicted
+++ resolved
@@ -166,36 +166,45 @@
 
         if #available(iOS 17.0, *) {
             do {
-<<<<<<< HEAD
-                let orientation = CGImagePropertyOrientation(image.imageOrientation)
-                let handler = VNImageRequestHandler(cgImage: cgImage, orientation: orientation, options: [:])
-                let maskPixelBuffer = try observation.generateScaledMaskForImage(
-                    forInstances: observation.allInstances,
-                    from: handler
-                )
-
-                guard let visionMask = refineMask(
-                    from: maskPixelBuffer,
-                    depthMap: depthMap,
-                    targetExtent: CGRect(origin: .zero, size: CGSize(width: cgImage.width, height: cgImage.height))
-                ) else {
-                    return performSimpleBackgroundRemovalSync(image: image)
-=======
-                let handler = VNImageRequestHandler(cgImage: cgImage, options: [:])
-                let maskPixelBuffer = try observation.generateScaledMaskForImage(forInstances: observation.allInstances, from: handler)
-                var visionMask = CIImage(cvPixelBuffer: maskPixelBuffer)
-
-                // If a depth map is provided (15 Pro/Max with LiDAR), convert it to a mask and intersect with the Vision mask
-                if let depthMap = depthMap,
-                   let depthMask = makeDepthMask(from: depthMap, targetExtent: visionMask.extent) {
-                    // Intersect masks via multiply compositing (logical AND for [0,1] masks)
-                    let multiply = CIFilter.multiplyCompositing()
-                    multiply.inputImage = depthMask
-                    multiply.backgroundImage = visionMask
-                    if let combined = multiply.outputImage {
-                        visionMask = combined
-                    }
->>>>>>> 0412c156
+if #available(iOS 17.0, *) {
+    do {
+        // Build VN handler with correct orientation and get the scaled instance mask
+        let orientation = CGImagePropertyOrientation(image.imageOrientation)
+        let handler = VNImageRequestHandler(cgImage: cgImage, orientation: orientation, options: [:])
+        let maskPixelBuffer = try observation.generateScaledMaskForImage(
+            forInstances: observation.allInstances,
+            from: handler
+        )
+
+        // Vision mask from segmentation
+        var visionMask = CIImage(cvPixelBuffer: maskPixelBuffer)
+
+        // If we have a depth map (e.g., 15 Pro/Max with LiDAR), intersect it with the vision mask
+        if let depthMap = depthMap {
+            let depthMask = makeDepthMask(from: depthMap, targetExtent: visionMask.extent)
+            let multiply = CIFilter.multiplyCompositing()
+            multiply.inputImage = depthMask
+            multiply.backgroundImage = visionMask
+            if let combined = multiply.outputImage { visionMask = combined }
+        }
+
+        // Blend original over transparent background using the (combined) mask
+        let inputCI = CIImage(cgImage: cgImage)
+        let blend = CIFilter.blendWithMask()
+        blend.inputImage = inputCI
+        blend.maskImage = visionMask
+        blend.backgroundImage = CIImage(color: .clear).cropped(to: inputCI.extent)
+
+        guard let outputCI = blend.outputImage,
+              let outputCG = CIContext().createCGImage(outputCI, from: outputCI.extent) else {
+            return performSimpleBackgroundRemovalSync(image: image)
+        }
+
+        return UIImage(cgImage: outputCG)
+    } catch {
+        return performSimpleBackgroundRemovalSync(image: image)
+    }
+}
                 }
 
                 // Blend original image over transparent background using the (combined) mask
@@ -220,177 +229,108 @@
         }
     }
 
-    @available(iOS 17.0, *)
-<<<<<<< HEAD
-    private func makeDepthMask(
-        from depthPixelBuffer: CVPixelBuffer,
-        guidedBy subjectMask: CVPixelBuffer?,
-        targetExtent: CGRect
-    ) -> CIImage? {
-        guard let depthStatistics = DepthStatistics(depthPixelBuffer: depthPixelBuffer, subjectMask: subjectMask) else {
-            return nil
-        }
-
-        let foregroundUpperBound = depthStatistics.foregroundUpperBound
-
-        CVPixelBufferLockBaseAddress(depthPixelBuffer, .readOnly)
-        defer { CVPixelBufferUnlockBaseAddress(depthPixelBuffer, .readOnly) }
-
-        guard let depthBase = CVPixelBufferGetBaseAddress(depthPixelBuffer) else { return nil }
-
-        let depthWidth = CVPixelBufferGetWidth(depthPixelBuffer)
-        let depthHeight = CVPixelBufferGetHeight(depthPixelBuffer)
-        let depthRowStride = CVPixelBufferGetBytesPerRow(depthPixelBuffer) / MemoryLayout<Float32>.stride
-        let depthValues = depthBase.assumingMemoryBound(to: Float32.self)
-
-        let attributes: [String: Any] = [kCVPixelBufferIOSurfacePropertiesKey as String: [:]]
-        var maskBuffer: CVPixelBuffer?
-        guard CVPixelBufferCreate(
-            kCFAllocatorDefault,
-            depthWidth,
-            depthHeight,
-            kCVPixelFormatType_OneComponent8,
-            attributes as CFDictionary,
-            &maskBuffer
-        ) == kCVReturnSuccess, let mask = maskBuffer else {
-            return nil
-        }
-
-        CVPixelBufferLockBaseAddress(mask, [])
-        let maskRowStride = CVPixelBufferGetBytesPerRow(mask)
-        guard let maskBase = CVPixelBufferGetBaseAddress(mask) else {
-            CVPixelBufferUnlockBaseAddress(mask, [])
-            return nil
-        }
-
-        let maskValues = maskBase.assumingMemoryBound(to: UInt8.self)
-
-        for y in 0..<depthHeight {
-            let depthRow = depthValues.advanced(by: y * depthRowStride)
-            let maskRow = maskValues.advanced(by: y * maskRowStride)
-            for x in 0..<depthWidth {
-                let depthValue = depthRow[x]
-                if depthValue > 0 && depthValue <= foregroundUpperBound {
-                    maskRow[x] = 255
-                } else {
-                    maskRow[x] = 0
-                }
-            }
-        }
-
+@available(iOS 17.0, *)
+private func makeDepthMask(
+    from depthPixelBuffer: CVPixelBuffer,
+    guidedBy subjectMask: CVPixelBuffer?,
+    targetExtent: CGRect
+) -> CIImage? {
+    guard let depthStatistics = DepthStatistics(depthPixelBuffer: depthPixelBuffer, subjectMask: subjectMask) else {
+        return nil
+    }
+
+    let foregroundUpperBound = depthStatistics.foregroundUpperBound
+
+    CVPixelBufferLockBaseAddress(depthPixelBuffer, .readOnly)
+    defer { CVPixelBufferUnlockBaseAddress(depthPixelBuffer, .readOnly) }
+
+    guard let depthBase = CVPixelBufferGetBaseAddress(depthPixelBuffer) else { return nil }
+
+    let depthWidth = CVPixelBufferGetWidth(depthPixelBuffer)
+    let depthHeight = CVPixelBufferGetHeight(depthPixelBuffer)
+    let depthRowStride = CVPixelBufferGetBytesPerRow(depthPixelBuffer) / MemoryLayout<Float32>.stride
+    let depthValues = depthBase.assumingMemoryBound(to: Float32.self)
+
+    let attrs: [String: Any] = [kCVPixelBufferIOSurfacePropertiesKey as String: [:]]
+    var maskBuffer: CVPixelBuffer?
+    guard CVPixelBufferCreate(
+        kCFAllocatorDefault,
+        depthWidth,
+        depthHeight,
+        kCVPixelFormatType_OneComponent8,
+        attrs as CFDictionary,
+        &maskBuffer
+    ) == kCVReturnSuccess, let mask = maskBuffer else { return nil }
+
+    CVPixelBufferLockBaseAddress(mask, [])
+    guard let maskBase = CVPixelBufferGetBaseAddress(mask) else {
         CVPixelBufferUnlockBaseAddress(mask, [])
-
-        var depthMask = CIImage(cvPixelBuffer: mask)
-        let scaleX = targetExtent.width / depthMask.extent.width
-        let scaleY = targetExtent.height / depthMask.extent.height
-        depthMask = depthMask.transformed(by: CGAffineTransform(scaleX: scaleX, y: scaleY))
-
-        let blurRadius = max(1.0, min(targetExtent.width, targetExtent.height) * 0.0025)
-        depthMask = depthMask
-            .applyingFilter("CIGaussianBlur", parameters: [kCIInputRadiusKey: blurRadius])
-            .cropped(to: targetExtent)
-
-        return depthMask.applyingFilter("CIMaskToAlpha")
-    }
-
-    @available(iOS 17.0, *)
-    private func refineMask(
-        from visionMask: CVPixelBuffer,
-        depthMap: CVPixelBuffer?,
-        targetExtent: CGRect
-    ) -> CIImage? {
-        var maskImage = CIImage(cvPixelBuffer: visionMask)
-
-        if maskImage.extent.size != targetExtent.size {
-            let scaleX = targetExtent.width / maskImage.extent.width
-            let scaleY = targetExtent.height / maskImage.extent.height
-            maskImage = maskImage.transformed(by: CGAffineTransform(scaleX: scaleX, y: scaleY))
-        }
-
-        let cleanupRadius = max(1.5, min(targetExtent.width, targetExtent.height) * 0.003)
-        maskImage = maskImage
-            .applyingFilter("CIMorphologyMaximum", parameters: [kCIInputRadiusKey: cleanupRadius])
-            .applyingFilter("CIMorphologyMinimum", parameters: [kCIInputRadiusKey: cleanupRadius])
-            .applyingFilter("CIColorControls", parameters: [
-                kCIInputSaturationKey: 0.0,
-                kCIInputContrastKey: 1.35,
-                kCIInputBrightnessKey: -0.02
-            ])
-
-        var finalMask = maskImage.applyingFilter("CIMaskToAlpha")
-
-        if let depthMap = depthMap,
-           let depthMask = makeDepthMask(from: depthMap, guidedBy: visionMask, targetExtent: targetExtent) {
-            let multiply = CIFilter.multiplyCompositing()
-            multiply.inputImage = depthMask
-            multiply.backgroundImage = finalMask
-            if let combined = multiply.outputImage {
-                finalMask = combined
-            }
-        }
-
-        return finalMask.cropped(to: targetExtent)
-=======
-    private func makeDepthMask(from depthPixelBuffer: CVPixelBuffer, targetExtent: CGRect) -> CIImage? {
-        CVPixelBufferLockBaseAddress(depthPixelBuffer, .readOnly)
-        defer { CVPixelBufferUnlockBaseAddress(depthPixelBuffer, .readOnly) }
-
-        guard let depthBaseAddress = CVPixelBufferGetBaseAddress(depthPixelBuffer) else {
-            return nil
-        }
-
-        let depthValues = depthBaseAddress.assumingMemoryBound(to: Float32.self)
-        let width = CVPixelBufferGetWidth(depthPixelBuffer)
-        let height = CVPixelBufferGetHeight(depthPixelBuffer)
-
-        let maskAttributes: [String: Any] = [
-            kCVPixelBufferIOSurfacePropertiesKey as String: [:]
-        ]
-
-        var maskPixelBuffer: CVPixelBuffer?
-        let status = CVPixelBufferCreate(
-            kCFAllocatorDefault,
-            width,
-            height,
-            kCVPixelFormatType_OneComponent8,
-            maskAttributes as CFDictionary,
-            &maskPixelBuffer
-        )
-
-        guard status == kCVReturnSuccess, let maskPixelBuffer else {
-            return nil
-        }
-
-        CVPixelBufferLockBaseAddress(maskPixelBuffer, [])
-        defer { CVPixelBufferUnlockBaseAddress(maskPixelBuffer, []) }
-
-        guard let maskBaseAddress = CVPixelBufferGetBaseAddress(maskPixelBuffer) else {
-            return nil
-        }
-
-        let maskValues = maskBaseAddress.assumingMemoryBound(to: UInt8.self)
-
-        for row in 0..<height {
-            let rowOffset = row * width
-            for column in 0..<width {
-                let index = rowOffset + column
-                let depth = depthValues[index]
-                let keep = depth > 0 && depth <= depthForegroundThreshold
-                maskValues[index] = keep ? 255 : 0
-            }
-        }
-
-        var maskImage = CIImage(cvPixelBuffer: maskPixelBuffer)
-        maskImage = maskImage.applyingFilter("CIMaskToAlpha")
-
+        return nil
+    }
+    let maskRowStride = CVPixelBufferGetBytesPerRow(mask)
+    let maskValues = maskBase.assumingMemoryBound(to: UInt8.self)
+
+    for y in 0..<depthHeight {
+        let depthRow = depthValues.advanced(by: y * depthRowStride)
+        let maskRow = maskValues.advanced(by: y * maskRowStride)
+        for x in 0..<depthWidth {
+            let d = depthRow[x]
+            maskRow[x] = (d > 0 && d <= foregroundUpperBound) ? 255 : 0
+        }
+    }
+    CVPixelBufferUnlockBaseAddress(mask, [])
+
+    var depthMask = CIImage(cvPixelBuffer: mask)
+    let scaleX = targetExtent.width / depthMask.extent.width
+    let scaleY = targetExtent.height / depthMask.extent.height
+    depthMask = depthMask.transformed(by: CGAffineTransform(scaleX: scaleX, y: scaleY))
+
+    let blurRadius = max(1.0, min(targetExtent.width, targetExtent.height) * 0.0025)
+    depthMask = depthMask
+        .applyingFilter("CIGaussianBlur", parameters: [kCIInputRadiusKey: blurRadius])
+        .cropped(to: targetExtent)
+
+    return depthMask.applyingFilter("CIMaskToAlpha")
+}
+
+@available(iOS 17.0, *)
+private func refineMask(
+    from visionMask: CVPixelBuffer,
+    depthMap: CVPixelBuffer?,
+    targetExtent: CGRect
+) -> CIImage? {
+    var maskImage = CIImage(cvPixelBuffer: visionMask)
+
+    if maskImage.extent.size != targetExtent.size {
         let scaleX = targetExtent.width / maskImage.extent.width
         let scaleY = targetExtent.height / maskImage.extent.height
         maskImage = maskImage.transformed(by: CGAffineTransform(scaleX: scaleX, y: scaleY))
-
-        maskImage = maskImage.applyingFilter("CIGaussianBlur", parameters: [kCIInputRadiusKey: 1.5])
-
-        return maskImage.cropped(to: targetExtent)
->>>>>>> 0412c156
+    }
+
+    let cleanupRadius = max(1.5, min(targetExtent.width, targetExtent.height) * 0.003)
+    maskImage = maskImage
+        .applyingFilter("CIMorphologyMaximum", parameters: [kCIInputRadiusKey: cleanupRadius])
+        .applyingFilter("CIMorphologyMinimum", parameters: [kCIInputRadiusKey: cleanupRadius])
+        .applyingFilter("CIColorControls", parameters: [
+            kCIInputSaturationKey: 0.0,
+            kCIInputContrastKey: 1.35,
+            kCIInputBrightnessKey: -0.02
+        ])
+
+    var finalMask = maskImage.applyingFilter("CIMaskToAlpha")
+
+    if let depthMap = depthMap,
+       let depthMask = makeDepthMask(from: depthMap, guidedBy: visionMask, targetExtent: targetExtent) {
+        let multiply = CIFilter.multiplyCompositing()
+        multiply.inputImage = depthMask
+        multiply.backgroundImage = finalMask
+        if let combined = multiply.outputImage {
+            finalMask = combined
+        }
+    }
+
+    return finalMask.cropped(to: targetExtent)
+}
     }
 
     private func performSimpleBackgroundRemoval(image: UIImage, completion: @escaping (UIImage?) -> Void) {
