//
//  CaptureAsset.swift
//  iCapture
//
//  Created by Justin Collins on 9/27/25.
//

import Foundation
import UIKit

enum AssetType: String, Codable, CaseIterable {
    case photo
    case video
}

enum TriggerType: String, Codable, CaseIterable {
    case interval
    case stop
    case manual
}

struct CaptureAsset: Codable, Identifiable {
    let id: String
    let sessionId: String
    let type: AssetType
    let filename: String
    let createdAt: Date
    let width: Int
    let height: Int
    let roiRect: CGRect
    let triggerType: TriggerType
    let exposureISO: Double?
    let exposureDuration: Double?
    let focusDistance: Double?
    var stickerFilename: String?
<<<<<<< HEAD
    var cutoutFilename: String?
=======
>>>>>>> 3b669d1a

    // File system properties
    var fileURL: URL {
        // Use the session directory from SessionManager
        let documentsPath = FileManager.default.urls(for: .documentDirectory, in: .userDomainMask).first!
        let sessionPath = documentsPath.appendingPathComponent("Captures")
            .appendingPathComponent(sessionId)
        let subdirectory = type == .photo ? "photos" : "video"
        return sessionPath.appendingPathComponent(subdirectory)
            .appendingPathComponent(filename)
    }

    // Helper method to get file URL with actual session directory
    func getFileURL(with sessionDirectory: URL) -> URL {
        let subdirectory = type == .photo ? "photos" : "video"
        return sessionDirectory.appendingPathComponent(subdirectory)
            .appendingPathComponent(filename)
    }

    func getStickerURL(with sessionDirectory: URL) -> URL? {
        guard let stickerFilename = stickerFilename else { return nil }
        return sessionDirectory
            .appendingPathComponent("stickers")
            .appendingPathComponent(stickerFilename)
    }

<<<<<<< HEAD
    func getCutoutURL(with sessionDirectory: URL) -> URL? {
        guard let cutoutFilename = cutoutFilename else { return nil }
        return sessionDirectory
            .appendingPathComponent("cutouts")
            .appendingPathComponent(cutoutFilename)
    }

=======
>>>>>>> 3b669d1a
    var fileSize: Int64? {
        do {
            let attributes = try FileManager.default.attributesOfItem(atPath: fileURL.path)
            return attributes[.size] as? Int64
        } catch {
            return nil
        }
    }

    var fileExists: Bool {
        FileManager.default.fileExists(atPath: fileURL.path)
    }

    // Helper method to check if file exists with specific session directory
    func fileExists(with sessionDirectory: URL) -> Bool {
        let assetFileURL = getFileURL(with: sessionDirectory)
        return FileManager.default.fileExists(atPath: assetFileURL.path)
    }

    init(sessionId: String, type: AssetType, filename: String, width: Int, height: Int,
         roiRect: CGRect, triggerType: TriggerType, exposureISO: Double? = nil,
         exposureDuration: Double? = nil, focusDistance: Double? = nil,
<<<<<<< HEAD
         stickerFilename: String? = nil, cutoutFilename: String? = nil) {
=======
         stickerFilename: String? = nil) {
>>>>>>> 3b669d1a
        self.id = UUID().uuidString
        self.sessionId = sessionId
        self.type = type
        self.filename = filename
        self.createdAt = Date()
        self.width = width
        self.height = height
        self.roiRect = roiRect
        self.triggerType = triggerType
        self.exposureISO = exposureISO
        self.exposureDuration = exposureDuration
        self.focusDistance = focusDistance
        self.stickerFilename = stickerFilename
<<<<<<< HEAD
        self.cutoutFilename = cutoutFilename
=======
>>>>>>> 3b669d1a
    }

    // MARK: - File Operations

    func deleteFile() throws {
        if fileExists {
            try FileManager.default.removeItem(at: fileURL)
        }
    }

    func copyToExportDirectory(exportURL: URL, sessionDirectory: URL) throws {
        let destinationURL = exportURL.appendingPathComponent(filename)
        try FileManager.default.copyItem(at: fileURL, to: destinationURL)

<<<<<<< HEAD
        if type == .photo {
            if let stickerFilename = stickerFilename,
               let stickerSourceURL = getStickerURL(with: sessionDirectory),
               FileManager.default.fileExists(atPath: stickerSourceURL.path) {
                let stickerDestination = exportURL.appendingPathComponent(stickerFilename)
                if FileManager.default.fileExists(atPath: stickerDestination.path) {
                    try FileManager.default.removeItem(at: stickerDestination)
                }
                try FileManager.default.copyItem(at: stickerSourceURL, to: stickerDestination)
            }

            if let cutoutFilename = cutoutFilename,
               let cutoutSourceURL = getCutoutURL(with: sessionDirectory),
               FileManager.default.fileExists(atPath: cutoutSourceURL.path) {
                let cutoutDestination = exportURL.appendingPathComponent(cutoutFilename)
                if FileManager.default.fileExists(atPath: cutoutDestination.path) {
                    try FileManager.default.removeItem(at: cutoutDestination)
                }
                try FileManager.default.copyItem(at: cutoutSourceURL, to: cutoutDestination)
            }
=======
        if type == .photo,
           let stickerFilename = stickerFilename,
           let stickerSourceURL = getStickerURL(with: sessionDirectory),
           FileManager.default.fileExists(atPath: stickerSourceURL.path) {
            let stickerDestination = exportURL.appendingPathComponent(stickerFilename)
            if FileManager.default.fileExists(atPath: stickerDestination.path) {
                try FileManager.default.removeItem(at: stickerDestination)
            }
            try FileManager.default.copyItem(at: stickerSourceURL, to: stickerDestination)
>>>>>>> 3b669d1a
        }
    }
}

// MARK: - Asset Statistics
extension CaptureAsset {
    var formattedFileSize: String {
        guard let size = fileSize else { return "Unknown" }
        return ByteCountFormatter.string(fromByteCount: size, countStyle: .file)
    }

    var formattedDimensions: String {
        "\(width) × \(height)"
    }

    var assetSummary: String {
        let formatter = DateFormatter()
        formatter.timeStyle = .medium
        return [
            type.rawValue.capitalized,
            formatter.string(from: createdAt),
            formattedFileSize,
            triggerType.rawValue.capitalized
        ].joined(separator: " | ")
    }
}

// MARK: - ROI Rectangle Codable Support
// Note: CGRect already conforms to Codable in iOS 26, so no custom extension needed<|MERGE_RESOLUTION|>--- conflicted
+++ resolved
@@ -33,10 +33,7 @@
     let exposureDuration: Double?
     let focusDistance: Double?
     var stickerFilename: String?
-<<<<<<< HEAD
     var cutoutFilename: String?
-=======
->>>>>>> 3b669d1a
 
     // File system properties
     var fileURL: URL {
@@ -63,7 +60,6 @@
             .appendingPathComponent(stickerFilename)
     }
 
-<<<<<<< HEAD
     func getCutoutURL(with sessionDirectory: URL) -> URL? {
         guard let cutoutFilename = cutoutFilename else { return nil }
         return sessionDirectory
@@ -71,8 +67,6 @@
             .appendingPathComponent(cutoutFilename)
     }
 
-=======
->>>>>>> 3b669d1a
     var fileSize: Int64? {
         do {
             let attributes = try FileManager.default.attributesOfItem(atPath: fileURL.path)
@@ -95,11 +89,7 @@
     init(sessionId: String, type: AssetType, filename: String, width: Int, height: Int,
          roiRect: CGRect, triggerType: TriggerType, exposureISO: Double? = nil,
          exposureDuration: Double? = nil, focusDistance: Double? = nil,
-<<<<<<< HEAD
          stickerFilename: String? = nil, cutoutFilename: String? = nil) {
-=======
-         stickerFilename: String? = nil) {
->>>>>>> 3b669d1a
         self.id = UUID().uuidString
         self.sessionId = sessionId
         self.type = type
@@ -113,10 +103,7 @@
         self.exposureDuration = exposureDuration
         self.focusDistance = focusDistance
         self.stickerFilename = stickerFilename
-<<<<<<< HEAD
         self.cutoutFilename = cutoutFilename
-=======
->>>>>>> 3b669d1a
     }
 
     // MARK: - File Operations
@@ -131,7 +118,6 @@
         let destinationURL = exportURL.appendingPathComponent(filename)
         try FileManager.default.copyItem(at: fileURL, to: destinationURL)
 
-<<<<<<< HEAD
         if type == .photo {
             if let stickerFilename = stickerFilename,
                let stickerSourceURL = getStickerURL(with: sessionDirectory),
@@ -152,17 +138,6 @@
                 }
                 try FileManager.default.copyItem(at: cutoutSourceURL, to: cutoutDestination)
             }
-=======
-        if type == .photo,
-           let stickerFilename = stickerFilename,
-           let stickerSourceURL = getStickerURL(with: sessionDirectory),
-           FileManager.default.fileExists(atPath: stickerSourceURL.path) {
-            let stickerDestination = exportURL.appendingPathComponent(stickerFilename)
-            if FileManager.default.fileExists(atPath: stickerDestination.path) {
-                try FileManager.default.removeItem(at: stickerDestination)
-            }
-            try FileManager.default.copyItem(at: stickerSourceURL, to: stickerDestination)
->>>>>>> 3b669d1a
         }
     }
 }
